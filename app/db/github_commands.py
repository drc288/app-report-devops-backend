from ..schemas.settings import Settings
from ..modules.github import GithubClient
from ..modules.backstage import Backstage
from motor.motor_asyncio import AsyncIOMotorDatabase
from ..schemas import sync_response, repository

class GithubCommands(GithubClient, Backstage):
    settings: Settings = Settings()

    def __init__(self):
        self.db_collection = self.settings.mongo_collection_name

    async def get_all(
        self,
        db: AsyncIOMotorDatabase
    ) -> repository.RepositoryCollection:
        collection = db[self.db_collection]
        cursor = collection.find()
        repositorios = await cursor.to_list(length=1000)
        return repository.RepositoryCollection(repositories=repositorios, count=len(repositorios))

    async def get_all_name_repositories(
        self,
        db: AsyncIOMotorDatabase
    ) -> list[str]:
        collection = db[self.db_collection]
        cursor = collection.find({}, {"name": 1, "_id": 0})
        repositorios = await cursor.to_list(length=1000)
        return [repo["name"] for repo in repositorios]

    async def sync_repositories(
        self,
        db: AsyncIOMotorDatabase
    ) -> sync_response.SyncRepository:
        from ..modules.sonarcloud import SonarCloudChecker
        collection = db[self.db_collection]
        repositories_in_db = await self.get_all_name_repositories(db)
        repositories_in_github = await self.get_repositories()

        new_repos = [item for item in repositories_in_github if item not in repositories_in_db]
        delete_repos = [item for item in repositories_in_db if item not in repositories_in_github]
        backstage_repos = await self.backstage_get_repositories()

        # Obtener token de SonarCloud desde settings
        sonarcloud_token = getattr(self.settings, "sonarcloud_token", None)
        sonarcloud_org = getattr(self.settings, "sonarcloud_org", None)
        sonar_checker = SonarCloudChecker(token=sonarcloud_token) if sonarcloud_token else None

        if not new_repos and not delete_repos:
            return sync_response.SyncRepository(
                status="No changes",
                newRepositories=[],
                deletedRepositories=[],
                newRepositoriesCount=0,
                deletedRepositoriesCount=0
            )

        for repo in delete_repos:
            await collection.delete_one({"name": repo})

        for repo in new_repos:
            active_backsatge = repo in backstage_repos
            have_github_actions = await self.have_github_actions(repo)
            contributors = await self.get_repository_contributors(repo)
<<<<<<< HEAD
            # Validar SonarCloud
            has_sonarcloud = False
            if sonar_checker:
                try:
                    has_sonarcloud = sonar_checker.has_sonarcloud(repo_name=repo, organization=sonarcloud_org)
                except Exception:
                    has_sonarcloud = False
=======
            have_tech_docs = await self.have_tech_docs(repo)
            have_github_actions = await self.have_github_actions(repo)
            have_datadog = await self.have_datadog(repo)
>>>>>>> 9bbf75c8
            new_repo = repository.RepositoryInDB(
                name=repo,
                contributors=contributors,
                backstage=repository.Backstage(
                    active=active_backsatge,
                    tech_docs=have_tech_docs,
                    sonar=await self.have_sonar(repo),
                    github_actions=have_github_actions,
                    datadog=have_datadog
                ),
                github=repository.Github(
                    active=have_github_actions
                ),
                sonarcloud=repository.SonarCloudInfo(active=has_sonarcloud)
            ).model_dump(by_alias=True, exclude=["id"])
            await collection.insert_one(new_repo)

        return sync_response.SyncRepository(
            status="Updated",
            newRepositories=new_repos,
            deletedRepositories=delete_repos,
            newRepositoriesCount=len(new_repos),
            deletedRepositoriesCount=len(delete_repos)
        )

    # Metodo para pruebas
    async def validate_backstage(
        self
    ):
        # collection = db[self.db_collection]
        # repositories_in_db = await self.get_all_name_repositories(db)
        # repositories_in_github = await self.get_repositories()
        repos_backstage = self.backstage_get_repositories()
        return repos_backstage

<|MERGE_RESOLUTION|>--- conflicted
+++ resolved
@@ -62,19 +62,15 @@
             active_backsatge = repo in backstage_repos
             have_github_actions = await self.have_github_actions(repo)
             contributors = await self.get_repository_contributors(repo)
-<<<<<<< HEAD
-            # Validar SonarCloud
             has_sonarcloud = False
             if sonar_checker:
                 try:
                     has_sonarcloud = sonar_checker.has_sonarcloud(repo_name=repo, organization=sonarcloud_org)
                 except Exception:
                     has_sonarcloud = False
-=======
             have_tech_docs = await self.have_tech_docs(repo)
             have_github_actions = await self.have_github_actions(repo)
             have_datadog = await self.have_datadog(repo)
->>>>>>> 9bbf75c8
             new_repo = repository.RepositoryInDB(
                 name=repo,
                 contributors=contributors,
